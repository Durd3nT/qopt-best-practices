--- conflicted
+++ resolved
@@ -2,8 +2,7 @@
 to find lines."""
 
 from __future__ import annotations
-import itertools
-
+import numpy as np
 import rustworkx as rx
 
 from qiskit.transpiler import CouplingMap
@@ -14,29 +13,35 @@
     length: int, backend, coupling_map: CouplingMap | None = None
 ) -> list[int]:
     """Finds all possible lines of length `length` for a specific backend topology.
-<<<<<<< HEAD
-=======
 
->>>>>>> ffe60f96
     This method can take quite some time to run on large devices since there
     are many paths.
+
     Returns:
         The found paths.
     """
 
-    # how expensive is it to get the coupling map from the backend?
     # might make sense to make backend the only input for simplicity
     if coupling_map is None:
         coupling_map = CouplingMap(backend.configuration().coupling_map)
-    size = coupling_map.size()
 
-    # picking the lines
-    paths = list(itertools.chain.from_iterable(
-        rx.all_pairs_all_simple_paths(
-            coupling_map.graph,
-            min_depth=length,
-            cutoff=length,
-        ).values()
-    ))
+    all_paths = rx.all_pairs_all_simple_paths(
+        coupling_map.graph,
+        min_depth=length,
+        cutoff=length,
+    ).values()
+
+    paths = np.asarray(
+        [
+            (list(c), list(sorted(list(c))))
+            for a in iter(all_paths)
+            for b in iter(a)
+            for c in iter(a[b])
+        ]
+    )
+
+    # filter out duplicated paths
+    _, unique_indices = np.unique(paths[:, 1], return_index=True, axis=0)
+    paths = paths[:, 0][unique_indices].tolist()
 
     return paths