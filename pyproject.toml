[build-system]
requires = ["setuptools"]
build-backend = "setuptools.build_meta"

[tool.black]
line-length = 100
target-version = ['py38', 'py39', 'py310', 'py311']

[tool.pylint.main]
py-version = "3.8"  # update it when bumping minimum supported python version

[tool.pylint.basic]
good-names = ["a", "b", "i", "j", "k", "d", "n", "m", "ex", "v", "w", "x", "y", "z", "Run", "_", "logger", "q", "c", "r", "qr", "cr", "qc", "nd", "pi", "op", "b", "ar", "br", "p", "cp", "ax", "dt", "__unittest", "iSwapGate", "mu"]
method-rgx = "(([a-z_][a-z0-9_]{2,49})|(assert[A-Z][a-zA-Z0-9]{2,43})|(test_[_a-zA-Z0-9]{2,}))$"
variable-rgx = "[a-z_][a-z0-9_]{1,30}$"

[tool.pylint.format]
max-line-length = 105  # default 100

[tool.pylint."messages control"]
disable = [
# intentionally disabled:
    "spelling",  # too noisy
    "fixme", # disabled as TODOs would show up as warnings
    "protected-access", # disabled as we don't follow the public vs private convention strictly
    "duplicate-code", # disabled as it is too verbose
    "redundant-returns-doc", # for @abstractmethod, it cannot interpret "pass"
    "too-many-lines", "too-many-branches", "too-many-locals", "too-many-nested-blocks", "too-many-statements",
    "too-many-instance-attributes", "too-many-arguments", "too-many-public-methods", "too-few-public-methods", "too-many-ancestors",
    "unnecessary-pass", # allow for methods with just "pass", for clarity
    "no-else-return",  # relax "elif" after a clause with a return
    "docstring-first-line-empty", # relax docstring style
    "import-outside-toplevel", "import-error", # overzealous with our optionals/dynamic packages
# TODO(#9614): these were added in modern Pylint. Decide if we want to enable them. If so,
#  remove from here and fix the issues. Else, move it above this section and add a comment
#  with the rationale
    "arguments-renamed",
    "broad-exception-raised",
    "consider-iterating-dictionary",
    "consider-using-dict-items",
    "consider-using-enumerate",
    "consider-using-f-string",
    "modified-iterating-list",
    "nested-min-max",
    "no-member",
    "no-value-for-parameter",
    "non-ascii-name",
    "not-context-manager",
    "superfluous-parens",
    "unknown-option-value",
    "unexpected-keyword-arg",
    "unnecessary-dict-index-lookup",
    "unnecessary-direct-lambda-call",
    "unnecessary-dunder-call",
    "unnecessary-ellipsis",
    "unnecessary-lambda-assignment",
    "unnecessary-list-index-lookup",
    "unspecified-encoding",
    "unsupported-assignment-operation",
    "use-dict-literal",
    "use-list-literal",
    "use-implicit-booleaness-not-comparison",
    "use-maxsplit-arg",
]
<<<<<<< HEAD

=======
>>>>>>> ee9f322f

enable = [
    "use-symbolic-message-instead"
]

[tool.pylint.spelling]
spelling-private-dict-file = ".pylintdict"
spelling-store-unknown-words = "n"<|MERGE_RESOLUTION|>--- conflicted
+++ resolved
@@ -62,10 +62,6 @@
     "use-implicit-booleaness-not-comparison",
     "use-maxsplit-arg",
 ]
-<<<<<<< HEAD
-
-=======
->>>>>>> ee9f322f
 
 enable = [
     "use-symbolic-message-instead"
